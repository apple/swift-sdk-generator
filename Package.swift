// swift-tools-version: 5.9
// The swift-tools-version declares the minimum version of Swift required to build this package.

import CompilerPluginSupport
import PackageDescription

let package = Package(
  name: "swift-sdk-generator",
  platforms: [.macOS(.v13)],
  products: [
    // Products define the executables and libraries a package produces, and make them visible to other packages.
    .executable(
      name: "swift-sdk-generator",
      targets: ["GeneratorCLI"]
    ),
  ],
  dependencies: [
    // Dependencies declare other packages that this package depends on.
    .package(url: "https://github.com/swift-server/async-http-client.git", from: "1.19.0"),
    .package(url: "https://github.com/apple/swift-system", from: "1.2.1"),
    .package(url: "https://github.com/apple/swift-argument-parser", from: "1.2.2"),
    .package(url: "https://github.com/apple/swift-async-algorithms.git", exact: "1.0.0-alpha"),
    .package(url: "https://github.com/apple/swift-atomics.git", from: "1.1.0"),
    .package(url: "https://github.com/apple/swift-collections.git", from: "1.0.4"),
    .package(url: "https://github.com/apple/swift-crypto.git", from: "3.1.0"),
    .package(url: "https://github.com/apple/swift-nio.git", from: "2.58.0"),
    .package(url: "https://github.com/apple/swift-nio-extras.git", from: "1.19.0"),
    .package(url: "https://github.com/apple/swift-log.git", from: "1.5.3"),
<<<<<<< HEAD
    .package(url: "https://github.com/apple/swift-syntax.git", from: "509.0.1"),
=======
    .package(url: "https://github.com/apple/swift-syntax.git", from: "509.0.2"),
>>>>>>> 1ef53e88
  ],
  targets: [
    // Targets are the basic building blocks of a package. A target can define a module or a test suite.
    // Targets can depend on other targets in this package, and on products in packages this package depends on.
    .executableTarget(
      name: "GeneratorCLI",
      dependencies: [
        "SwiftSDKGenerator",
        .product(name: "ArgumentParser", package: "swift-argument-parser"),
      ],
      swiftSettings: [
        .enableExperimentalFeature("StrictConcurrency=complete"),
      ]
    ),
    .target(
      name: "SwiftSDKGenerator",
      dependencies: [
        .target(name: "AsyncProcess"),
        .product(name: "AsyncAlgorithms", package: "swift-async-algorithms"),
        .product(name: "AsyncHTTPClient", package: "async-http-client"),
        .product(name: "Logging", package: "swift-log"),
        .product(name: "SystemPackage", package: "swift-system"),
        "GeneratorEngine",
      ],
      exclude: ["Dockerfiles"],
      swiftSettings: [
        .enableExperimentalFeature("StrictConcurrency=complete"),
      ]
    ),
    .testTarget(
      name: "SwiftSDKGeneratorTests",
      dependencies: [
        "SwiftSDKGenerator",
      ],
      swiftSettings: [
        .enableExperimentalFeature("StrictConcurrency=complete"),
      ]
    ),
    .target(
      name: "GeneratorEngine",
      dependencies: [
        .product(name: "AsyncHTTPClient", package: "async-http-client"),
        .product(name: "Crypto", package: "swift-crypto"),
        .product(name: "Logging", package: "swift-log"),
        .product(name: "SystemPackage", package: "swift-system"),
        "Macros",
        "SystemSQLite",
      ]
    ),
    .testTarget(
      name: "GeneratorEngineTests",
      dependencies: [
        "GeneratorEngine",
      ]
    ),
    .macro(
      name: "Macros",
      dependencies: [
        .product(name: "SwiftCompilerPlugin", package: "swift-syntax"),
        .product(name: "SwiftSyntax", package: "swift-syntax"),
        .product(name: "SwiftSyntaxBuilder", package: "swift-syntax"),
        .product(name: "SwiftSyntaxMacros", package: "swift-syntax"),
        .product(name: "SwiftDiagnostics", package: "swift-syntax"),
      ]
    ),
    .testTarget(
      name: "MacrosTests",
      dependencies: [
        "Macros",
        .product(name: "SwiftSyntaxMacros", package: "swift-syntax"),
        .product(name: "SwiftSyntaxMacrosTestSupport", package: "swift-syntax"),
      ]
    ),
    .systemLibrary(name: "SystemSQLite", pkgConfig: "sqlite3"),
    .target(
      name: "AsyncProcess",
      dependencies: [
        .product(name: "Atomics", package: "swift-atomics"),
        .product(name: "AsyncAlgorithms", package: "swift-async-algorithms"),
        .product(name: "Logging", package: "swift-log"),
        .product(name: "NIO", package: "swift-nio"),
        .product(name: "NIOExtras", package: "swift-nio-extras"),
        .product(name: "DequeModule", package: "swift-collections"),
        .product(name: "SystemPackage", package: "swift-system"),
      ]
    ),
    .testTarget(
      name: "AsyncProcessTests",
      dependencies: [
        "AsyncProcess",
        .product(name: "Atomics", package: "swift-atomics"),
        .product(name: "AsyncAlgorithms", package: "swift-async-algorithms"),
        .product(name: "NIO", package: "swift-nio"),
        .product(name: "NIOConcurrencyHelpers", package: "swift-nio"),
        .product(name: "Logging", package: "swift-log"),
      ]
    ),
  ]
)<|MERGE_RESOLUTION|>--- conflicted
+++ resolved
@@ -26,11 +26,7 @@
     .package(url: "https://github.com/apple/swift-nio.git", from: "2.58.0"),
     .package(url: "https://github.com/apple/swift-nio-extras.git", from: "1.19.0"),
     .package(url: "https://github.com/apple/swift-log.git", from: "1.5.3"),
-<<<<<<< HEAD
-    .package(url: "https://github.com/apple/swift-syntax.git", from: "509.0.1"),
-=======
     .package(url: "https://github.com/apple/swift-syntax.git", from: "509.0.2"),
->>>>>>> 1ef53e88
   ],
   targets: [
     // Targets are the basic building blocks of a package. A target can define a module or a test suite.
