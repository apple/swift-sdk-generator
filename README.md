--- conflicted
+++ resolved
@@ -2,16 +2,11 @@
 
 ## Overview
 
-<<<<<<< HEAD
 
-This project assumes you're running macOS 13 Ventura on Apple Silicon. It hasn't been tested with `x86_64` hosts and
-targets, but we think only small tweaks would be needed to enable those. While we recommend presence of `docker`
-command-line utility for easier customization of Swift SDKs, we also maintain a CLI option of generating a
-a Swift SDK without Docker.
-=======
+
 With Swift supporting many different platforms, cross-compilation can boost developer productivity. In certain cases it's
 the only way to build a Swift package.
->>>>>>> 12f3c0eb
+
 
 [SE-0387](https://github.com/apple/swift-evolution/blob/main/proposals/0387-cross-compilation-destinations.md) proposal
 introduces Swift SDKs, which bundle together all components required for cross-compilation in a single archive, and
